import pandas as pd
import json


def prepare_dataset_for_inference(df, text_col, class_col, sample_size,supp_columns = None):
    sampled_df = df.sample(n=sample_size, replace=False)
    if supp_columns:
        sampled_df['combined_text'] = sampled_df[text_col].astype(str)
        for col in supp_columns:
            sampled_df['combined_text'] += " " + sampled_df[col].astype(str)
        x_data = sampled_df['combined_text'].tolist()
    else:
        x_data = sampled_df[text_col].tolist()
        
    data_for_inference = {
        'x': x_data,
        'y': sampled_df[class_col].tolist()
    }
    return data_for_inference
    

def generate_shot_examples(data_dict,   shot_examples):
    
    df = pd.DataFrame(data_dict)
    
    shot_examples_dict = {'x': [], 'y':[]}
    
    indicies_to_remove = []
    
    unique_classes = df['y'].unique()
    
    for cls in unique_classes:
        class_samples = df[df['y'] == cls]
        
        n_samples = min(len(class_samples),shot_examples)
        sampled = class_samples.sample(n_samples)
        
        shot_examples_dict['x'].extend(sampled['x'].tolist())
        shot_examples_dict['y'].extend(sampled['y'].tolist())
        
        indicies_to_remove.extend(sampled.index.tolist())
    
    df_remaining = df.drop(indicies_to_remove)
    
    remaining_data_dict = df_remaining.to_dict('list')
    
    return shot_examples_dict,remaining_data_dict
        
        
    
    
def csv_to_json(filepath,filename="data",skip_index=False):
    df = pd.read_csv(filepath)
    if skip_index:
        df = df.iloc[1:]
    df.reset_index(drop=True,inplace=True)
    #adjust this as needed for now
    json_data = [
    {"prompt": row[1], "completion": row[2]}
    for index, row in df.iterrows()
]
   
    with open(filename+'.json','w') as f:
        json.dump(json_data, f)
            
            
def json_to_generative_dataset():
    pass
    
    

def prepare_dataset_for_training():
    pass
<<<<<<< HEAD
=======
    
>>>>>>> 5d4bde79

def strip_output_column_by_index(df, input_col_index, output_col_index):
    def strip_repeated_input(input_text, output_text):
        # Find the start of the repeated prompt in the completion
        start_index = output_text.find(input_text)
        # If the prompt is found in the completion, remove it
        if start_index != -1:
            # Remove the prompt and return the completion starting after the prompt
            return output_text[:start_index] + output_text[start_index + len(input_text):]
        return output_text
    
    # Use iloc to access the DataFrame by column indices
    for i in range(len(df)):
        input_text = df.iloc[i, input_col_index]
        output_text = df.iloc[i, output_col_index]
        df.iloc[i, output_col_index] = strip_repeated_input(input_text, output_text)
    
<<<<<<< HEAD
    return df
=======
    return df

# 
>>>>>>> 5d4bde79
<|MERGE_RESOLUTION|>--- conflicted
+++ resolved
@@ -71,10 +71,7 @@
 
 def prepare_dataset_for_training():
     pass
-<<<<<<< HEAD
-=======
-    
->>>>>>> 5d4bde79
+
 
 def strip_output_column_by_index(df, input_col_index, output_col_index):
     def strip_repeated_input(input_text, output_text):
@@ -91,11 +88,4 @@
         input_text = df.iloc[i, input_col_index]
         output_text = df.iloc[i, output_col_index]
         df.iloc[i, output_col_index] = strip_repeated_input(input_text, output_text)
-    
-<<<<<<< HEAD
-    return df
-=======
-    return df
-
-# 
->>>>>>> 5d4bde79
+    return df